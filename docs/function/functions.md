--- conflicted
+++ resolved
@@ -2,24 +2,21 @@
 note that all functions names are case-insensitive.
 
 ### String functions
-| Name      | Paramter     | Return | Description                                                   |
-| --------- | ------------ | ------ | ------------------------------------------------------------- |
-| LOWER     | Text         | Text   | Return Text in lower case.                                    |
-| UPPER     | Text         | Text   | Return Text in upper case.                                    |
-| REVERSE   | Text         | Text   | Return a reversed string.                                     |
-| TRIM      | Text         | Text   | Removes leading and trailing spaces from a string.            |
-| LTRIM     | Text         | Text   | Removes leading spaces from a string.                         |
-| RTRIM     | Text         | Text   | Removes trailing spaces from a string.                        |
-| LEN       | Text         | Number | Return the length of this string.                             |
-| REPLICATE | Text, Number | Text   | Return repeated a string a specified number of times.         |
-| SPACE     | Number       | Text   | Returns a string of the specified number of space characters. |
-| ASCII     | Text         | Number | Returns the ASCII value for the specific character.           |
-<<<<<<< HEAD
-| LEFT      | Text, Number | Text   | Extracts a number of characters from a string (starting from left). |
-=======
-| DATALENGTH| Text         | Number | Returns the number of bytes used to represent an expression.  |
-| CHAR      | Number       | Text   | Returns the character based on the ASCII code.                |
->>>>>>> 73f94fb8
+| Name       | Paramter     | Return | Description                                                         |
+| ---------- | ------------ | ------ | ------------------------------------------------------------------- |
+| LOWER      | Text         | Text   | Return Text in lower case.                                          |
+| UPPER      | Text         | Text   | Return Text in upper case.                                          |
+| REVERSE    | Text         | Text   | Return a reversed string.                                           |
+| TRIM       | Text         | Text   | Removes leading and trailing spaces from a string.                  |
+| LTRIM      | Text         | Text   | Removes leading spaces from a string.                               |
+| RTRIM      | Text         | Text   | Removes trailing spaces from a string.                              |
+| LEN        | Text         | Number | Return the length of this string.                                   |
+| REPLICATE  | Text, Number | Text   | Return repeated a string a specified number of times.               |
+| SPACE      | Number       | Text   | Returns a string of the specified number of space characters.       |
+| ASCII      | Text         | Number | Returns the ASCII value for the specific character.                 |
+| LEFT       | Text, Number | Text   | Extracts a number of characters from a string (starting from left). |
+| DATALENGTH | Text         | Number | Returns the number of bytes used to represent an expression.        |
+| CHAR       | Number       | Text   | Returns the character based on the ASCII code.                      |
 
 ### String functions samples
 
@@ -31,10 +28,7 @@
 SELECT * FROM commits where LEN(name) > 0
 SELECT * FROM commits where name = SPACE(5)
 SELECT name, ASCII(name) AS firstCharAscii FROM commits
-<<<<<<< HEAD
 SELECT LEFT("AmrDeveloper", 3) AS extract
-=======
 SELECT DATALENGTH("AmrDeveloper") as bytelength
 SELECT CHAR(345) AS code
->>>>>>> 73f94fb8
 ```